package translator

import (
	"context"
	"crypto/sha256"
	"encoding/binary"
	"encoding/json"
	"errors"
	"fmt"
	"io"
	"maps"
	"net/http"
	"os"
	"slices"
	"strconv"
	"strings"

	"github.com/kagent-dev/kagent/go/api/v1alpha2"
	"github.com/kagent-dev/kagent/go/internal/adk"
	"github.com/kagent-dev/kagent/go/internal/utils"
	"github.com/kagent-dev/kagent/go/internal/version"
	"github.com/kagent-dev/kagent/go/pkg/translator"
	"github.com/kagent-dev/kmcp/api/v1alpha1"
	appsv1 "k8s.io/api/apps/v1"
	corev1 "k8s.io/api/core/v1"
	"k8s.io/apimachinery/pkg/api/resource"
	metav1 "k8s.io/apimachinery/pkg/apis/meta/v1"
	"k8s.io/apimachinery/pkg/runtime/schema"
	"k8s.io/apimachinery/pkg/types"
	"k8s.io/apimachinery/pkg/util/intstr"
	"k8s.io/utils/ptr"
	"sigs.k8s.io/controller-runtime/pkg/client"
	"sigs.k8s.io/controller-runtime/pkg/controller/controllerutil"
	"trpc.group/trpc-go/trpc-a2a-go/server"
)

const (
	MCPServiceLabel              = "kagent.dev/mcp-service"
	MCPServicePathAnnotation     = "kagent.dev/mcp-service-path"
	MCPServicePortAnnotation     = "kagent.dev/mcp-service-port"
	MCPServiceProtocolAnnotation = "kagent.dev/mcp-service-protocol"

	MCPServicePathDefault     = "/mcp"
	MCPServiceProtocolDefault = v1alpha2.RemoteMCPServerProtocolStreamableHttp
)

type ImageConfig struct {
	Registry   string `json:"registry,omitempty"`
	Tag        string `json:"tag,omitempty"`
	PullPolicy string `json:"pullPolicy,omitempty"`
	Repository string `json:"repository,omitempty"`
}

var DefaultImageConfig = ImageConfig{
	Registry:   "cr.kagent.dev",
	Tag:        version.Get().Version,
	PullPolicy: string(corev1.PullIfNotPresent),
	Repository: "kagent-dev/kagent/app",
}

<<<<<<< HEAD
type AgentOutputs struct {
	Manifest []client.Object `json:"manifest,omitempty"`

	Config       *adk.AgentConfig       `json:"config,omitempty"`
	RemoteConfig *adk.RemoteAgentConfig `json:"remoteConfig,omitempty"`
	AgentCard    server.AgentCard       `json:"agentCard"`
}
=======
// TODO(ilackarms): migrate this whole package to pkg/translator
type AgentOutputs = translator.AgentOutputs
>>>>>>> d64645c8

type AdkApiTranslator interface {
	TranslateAgent(
		ctx context.Context,
		agent *v1alpha2.Agent,
	) (*AgentOutputs, error)
	GetOwnedResourceTypes() []client.Object
}

type TranslatorPlugin = translator.TranslatorPlugin

func NewAdkApiTranslator(kube client.Client, defaultModelConfig types.NamespacedName, plugins []TranslatorPlugin) AdkApiTranslator {
	return &adkApiTranslator{
		kube:               kube,
		defaultModelConfig: defaultModelConfig,
		plugins:            plugins,
	}
}

type adkApiTranslator struct {
	kube               client.Client
	defaultModelConfig types.NamespacedName
	plugins            []TranslatorPlugin
}

const MAX_DEPTH = 10

type tState struct {
	// used to prevent infinite loops
	// The recursion limit is 10
	depth uint8
	// used to enforce DAG
	// The final member of the list will be the "parent" agent
	visitedAgents []string
}

func (s *tState) with(agent *v1alpha2.Agent) *tState {
	s.depth++
	s.visitedAgents = append(s.visitedAgents, utils.GetObjectRef(agent))
	return s
}

func (t *tState) isVisited(agentName string) bool {
	return slices.Contains(t.visitedAgents, agentName)
}

func (a *adkApiTranslator) TranslateAgent(
	ctx context.Context,
	agent *v1alpha2.Agent,
) (*AgentOutputs, error) {

	err := a.validateAgent(ctx, agent, &tState{})
	if err != nil {
		return nil, err
	}

	switch agent.Spec.Type {
	case v1alpha2.AgentType_Declarative:

		cfg, card, mdd, err := a.translateInlineAgent(ctx, agent)
		if err != nil {
			return nil, err
		}
		dep, err := a.resolveInlineDeployment(agent, mdd)
		if err != nil {
			return nil, err
		}
		return a.buildManifest(ctx, agent, dep, cfg, card)

	case v1alpha2.AgentType_BYO:

		dep, err := a.resolveByoDeployment(agent)
		if err != nil {
			return nil, err
		}
		// TODO: Resolve this from the actual pod
		agentCard := &server.AgentCard{
			Name:        strings.ReplaceAll(agent.Name, "-", "_"),
			Description: agent.Spec.Description,
			URL:         fmt.Sprintf("http://%s.%s:8080", agent.Name, agent.Namespace),
			Capabilities: server.AgentCapabilities{
				Streaming:              ptr.To(true),
				PushNotifications:      ptr.To(false),
				StateTransitionHistory: ptr.To(true),
			},
			// Can't be null for Python, so set to empty list
			Skills:             []server.AgentSkill{},
			DefaultInputModes:  []string{"text"},
			DefaultOutputModes: []string{"text"},
		}
		return a.buildManifest(ctx, agent, dep, nil, agentCard)
	case v1alpha2.AgentType_Remote:
		// fetch the agent card details from the URL
		agentCard, remoteConfig, err := a.fetchRemoteAgentDetails(agent.Spec.Remote)
		if err != nil {
			return nil, err
		}

		// remote agents are already served elsewhere, so we don't need to build a manifest
		return &AgentOutputs{
			Manifest:     []client.Object{},
			AgentCard:    *agentCard,
			RemoteConfig: remoteConfig,
		}, nil
	default:
		return nil, fmt.Errorf("unknown agent type: %s", agent.Spec.Type)
	}
}

<<<<<<< HEAD
func (a *adkApiTranslator) fetchRemoteAgentDetails(r *v1alpha2.RemoteAgentSpec) (*server.AgentCard, *adk.RemoteAgentConfig, error) {
	agentCard := &server.AgentCard{}

	resp, err := http.Get(r.AgentCardURL)
	if err != nil {
		return nil, nil, fmt.Errorf("failed to fetch agent card: %w", err)
	}
	defer resp.Body.Close()

	body, err := io.ReadAll(resp.Body)
	if err != nil {
		return nil, nil, fmt.Errorf("failed to read agent card body: %w", err)
	}

	err = json.Unmarshal(body, agentCard)
	if err != nil {
		return nil, nil, fmt.Errorf("failed to unmarshal agent card: %w", err)
	}

	// override the agent card's server url to be the provided server url if provided
	if r.ServerURL != "" {
		agentCard.URL = r.ServerURL
	}

	agentConfig := &adk.RemoteAgentConfig{
		Name:        agentCard.Name,
		Url:         agentCard.URL,
		Description: agentCard.Description,
	}

	return agentCard, agentConfig, nil
=======
// GetOwnedResourceTypes returns all the resource types that may be created for an agent.
// Even though this method returns an array of client.Object, these are (empty)
// example structs rather than actual resources.
func (r *adkApiTranslator) GetOwnedResourceTypes() []client.Object {
	ownedResources := []client.Object{
		&appsv1.Deployment{},
		&corev1.ConfigMap{},
		&corev1.Secret{},
		&corev1.Service{},
		&corev1.ServiceAccount{},
	}

	return ownedResources
}

func (a *adkApiTranslator) validateAgent(ctx context.Context, agent *v1alpha2.Agent, state *tState) error {

	agentRef := utils.GetObjectRef(agent)

	if state.isVisited(agentRef) {
		return fmt.Errorf("cycle detected in agent tool chain: %s -> %s", agentRef, agentRef)
	}

	if state.depth > MAX_DEPTH {
		return fmt.Errorf("recursion limit reached in agent tool chain: %s -> %s", agentRef, agentRef)
	}

	if agent.Spec.Type != v1alpha2.AgentType_Declarative {
		// We only need to validate loops in declarative agents
		return nil
	}

	for _, tool := range agent.Spec.Declarative.Tools {
		if tool.Type != v1alpha2.ToolProviderType_Agent {
			continue
		}

		if tool.Agent == nil {
			return fmt.Errorf("tool must have an agent reference")
		}

		agentRef := types.NamespacedName{
			Namespace: agent.Namespace,
			Name:      tool.Agent.Name,
		}

		if agentRef.Namespace == agent.Namespace && agentRef.Name == agent.Name {
			return fmt.Errorf("agent tool cannot be used to reference itself, %s", agentRef)
		}

		toolAgent := &v1alpha2.Agent{}
		err := a.kube.Get(ctx, agentRef, toolAgent)
		if err != nil {
			return err
		}

		err = a.validateAgent(ctx, toolAgent, state.with(agent))
		if err != nil {
			return err
		}

	}

	return nil
>>>>>>> d64645c8
}

func (a *adkApiTranslator) buildManifest(
	ctx context.Context,
	agent *v1alpha2.Agent,
	dep *resolvedDeployment,
	cfg *adk.AgentConfig, // nil for BYO
	card *server.AgentCard, // nil for BYO
) (*AgentOutputs, error) {
	outputs := &AgentOutputs{}

	// Optional config/card for Inline
	var configHash uint64
	var secretVol []corev1.Volume
	var secretMounts []corev1.VolumeMount
	var cfgJson string
	var agentCard string
	if cfg != nil && card != nil {
		bCfg, err := json.Marshal(cfg)
		if err != nil {
			return nil, err
		}
		bCard, err := json.Marshal(card)
		if err != nil {
			return nil, err
		}
		configHash = computeConfigHash(bCfg, bCard)

		cfgJson = string(bCfg)
		agentCard = string(bCard)

		secretVol = []corev1.Volume{{
			Name: "config",
			VolumeSource: corev1.VolumeSource{
				Secret: &corev1.SecretVolumeSource{
					SecretName: agent.Name,
				},
			},
		}}
		secretMounts = []corev1.VolumeMount{{Name: "config", MountPath: "/config"}}
	}

	selectorLabels := map[string]string{
		"app":    "kagent",
		"kagent": agent.Name,
	}
	podLabels := func() map[string]string {
		l := maps.Clone(selectorLabels)
		if dep.Labels != nil {
			maps.Copy(l, dep.Labels)
		}
		return l
	}

	objMeta := func() metav1.ObjectMeta {
		return metav1.ObjectMeta{
			Name:        agent.Name,
			Namespace:   agent.Namespace,
			Annotations: agent.Annotations,
			Labels:      podLabels(),
		}
	}

	// Secret
	outputs.Manifest = append(outputs.Manifest, &corev1.Secret{
		TypeMeta:   metav1.TypeMeta{APIVersion: "v1", Kind: "Secret"},
		ObjectMeta: objMeta(),
		StringData: map[string]string{
			"config.json":     cfgJson,
			"agent-card.json": agentCard,
		},
	})

	// Service Account
	outputs.Manifest = append(outputs.Manifest, &corev1.ServiceAccount{
		TypeMeta: metav1.TypeMeta{
			APIVersion: "v1",
			Kind:       "ServiceAccount",
		},
		ObjectMeta: objMeta(),
	})

	// Base env for both types
	sharedEnv := make([]corev1.EnvVar, 0, 8)
	sharedEnv = append(sharedEnv, collectOtelEnvFromProcess()...)
	sharedEnv = append(sharedEnv,
		corev1.EnvVar{
			Name: "KAGENT_NAMESPACE",
			ValueFrom: &corev1.EnvVarSource{
				FieldRef: &corev1.ObjectFieldSelector{FieldPath: "metadata.namespace"},
			},
		},
		corev1.EnvVar{
			Name: "KAGENT_NAME",
			ValueFrom: &corev1.EnvVarSource{
				FieldRef: &corev1.ObjectFieldSelector{FieldPath: "spec.serviceAccountName"},
			},
		},
		corev1.EnvVar{
			Name:  "KAGENT_URL",
			Value: fmt.Sprintf("http://kagent-controller.%s:8083", utils.GetResourceNamespace()),
		},
	)

	// Build Deployment
	volumes := append(secretVol, dep.Volumes...)
	volumeMounts := append(secretMounts, dep.VolumeMounts...)

	// Token volume
	volumes = append(volumes, corev1.Volume{
		Name: "kagent-token",
		VolumeSource: corev1.VolumeSource{
			Projected: &corev1.ProjectedVolumeSource{
				Sources: []corev1.VolumeProjection{
					{
						ServiceAccountToken: &corev1.ServiceAccountTokenProjection{
							Audience:          "kagent",
							ExpirationSeconds: ptr.To(int64(3600)),
							Path:              "kagent-token",
						},
					},
				},
			},
		},
	})
	volumeMounts = append(volumeMounts, corev1.VolumeMount{
		Name:      "kagent-token",
		MountPath: "/var/run/secrets/tokens",
	})
	env := append(dep.Env, sharedEnv...)

	var cmd []string
	if len(dep.Cmd) != 0 {
		cmd = []string{dep.Cmd}
	}

	podTemplateAnnotations := dep.Annotations
	if podTemplateAnnotations == nil {
		podTemplateAnnotations = map[string]string{}
	}
	// Add config hash annotation to pod template to force rollout on config changes
	podTemplateAnnotations["kagent.dev/config-hash"] = fmt.Sprintf("%d", configHash)

	deployment := &appsv1.Deployment{
		TypeMeta:   metav1.TypeMeta{APIVersion: "apps/v1", Kind: "Deployment"},
		ObjectMeta: objMeta(),
		Spec: appsv1.DeploymentSpec{
			Replicas: dep.Replicas,
			Strategy: appsv1.DeploymentStrategy{
				Type: appsv1.RollingUpdateDeploymentStrategyType,
				RollingUpdate: &appsv1.RollingUpdateDeployment{
					MaxUnavailable: &intstr.IntOrString{Type: intstr.Int, IntVal: 0},
					MaxSurge:       &intstr.IntOrString{Type: intstr.Int, IntVal: 1},
				},
			},
			Selector: &metav1.LabelSelector{MatchLabels: selectorLabels},
			Template: corev1.PodTemplateSpec{
				ObjectMeta: metav1.ObjectMeta{Labels: podLabels(), Annotations: podTemplateAnnotations},
				Spec: corev1.PodSpec{
					ServiceAccountName: agent.Name,
					ImagePullSecrets:   dep.ImagePullSecrets,
					Containers: []corev1.Container{{
						Name:            "kagent",
						Image:           dep.Image,
						ImagePullPolicy: dep.ImagePullPolicy,
						Command:         cmd,
						Args:            dep.Args,
						Ports:           []corev1.ContainerPort{{Name: "http", ContainerPort: dep.Port}},
						Resources: corev1.ResourceRequirements{
							Requests: corev1.ResourceList{
								corev1.ResourceCPU:    resource.MustParse("100m"),
								corev1.ResourceMemory: resource.MustParse("384Mi"),
							},
							Limits: corev1.ResourceList{
								corev1.ResourceCPU:    resource.MustParse("2000m"),
								corev1.ResourceMemory: resource.MustParse("1Gi"),
							},
						},
						Env: env,
						ReadinessProbe: &corev1.Probe{
							ProbeHandler: corev1.ProbeHandler{
								HTTPGet: &corev1.HTTPGetAction{Path: "/health", Port: intstr.FromString("http")},
							},
							InitialDelaySeconds: 15,
							TimeoutSeconds:      15,
							PeriodSeconds:       15,
						},
						VolumeMounts: volumeMounts,
					}},
					Volumes: volumes,
				},
			},
		},
	}
	outputs.Manifest = append(outputs.Manifest, deployment)

	// Service
	outputs.Manifest = append(outputs.Manifest, &corev1.Service{
		TypeMeta:   metav1.TypeMeta{APIVersion: "v1", Kind: "Service"},
		ObjectMeta: objMeta(),
		Spec: corev1.ServiceSpec{
			Selector: selectorLabels,
			Ports: []corev1.ServicePort{{
				Name:       "http",
				Port:       dep.Port,
				TargetPort: intstr.FromInt(int(dep.Port)),
			}},
			Type: corev1.ServiceTypeClusterIP,
		},
	})

	// Owner refs
	for _, obj := range outputs.Manifest {
		if err := controllerutil.SetControllerReference(agent, obj, a.kube.Scheme()); err != nil {
			return nil, err
		}
	}

	// Inline-only return values
	outputs.Config = cfg
	if card != nil {
		outputs.AgentCard = *card
	}

	return outputs, a.runPlugins(ctx, agent, outputs)
}

func (a *adkApiTranslator) translateInlineAgent(ctx context.Context, agent *v1alpha2.Agent) (*adk.AgentConfig, *server.AgentCard, *modelDeploymentData, error) {

	model, mdd, err := a.translateModel(ctx, agent.Namespace, agent.Spec.Declarative.ModelConfig)
	if err != nil {
		return nil, nil, nil, err
	}

	cfg := &adk.AgentConfig{
		Description: agent.Spec.Description,
		Instruction: agent.Spec.Declarative.SystemMessage,
		Model:       model,
	}
	agentCard := &server.AgentCard{
		Name:        strings.ReplaceAll(agent.Name, "-", "_"),
		Description: agent.Spec.Description,
		URL:         fmt.Sprintf("http://%s.%s:8080", agent.Name, agent.Namespace),
		Capabilities: server.AgentCapabilities{
			Streaming:              ptr.To(true),
			PushNotifications:      ptr.To(false),
			StateTransitionHistory: ptr.To(true),
		},
		// Can't be null for Python, so set to empty list
		Skills:             []server.AgentSkill{},
		DefaultInputModes:  []string{"text"},
		DefaultOutputModes: []string{"text"},
	}

	if agent.Spec.Declarative.A2AConfig != nil {
		agentCard.Skills = slices.Collect(utils.Map(slices.Values(agent.Spec.Declarative.A2AConfig.Skills), func(skill v1alpha2.AgentSkill) server.AgentSkill {
			return server.AgentSkill(skill)
		}))
	}

	toolsByServer := make(map[v1alpha2.TypedLocalReference][]string)
	for _, tool := range agent.Spec.Declarative.Tools {
		// Skip tools that are not applicable to the model provider
		switch {
		case tool.McpServer != nil:
			toolsByServer[tool.McpServer.TypedLocalReference] = append(toolsByServer[tool.McpServer.TypedLocalReference], tool.McpServer.ToolNames...)
		case tool.Agent != nil:

			agentRef := types.NamespacedName{
				Namespace: agent.Namespace,
				Name:      tool.Agent.Name,
			}

			if agentRef.Namespace == agent.Namespace && agentRef.Name == agent.Name {
				return nil, nil, nil, fmt.Errorf("agent tool cannot be used to reference itself, %s", agentRef)
			}

			// Translate a nested tool
			toolAgent := &v1alpha2.Agent{}
			err := a.kube.Get(ctx, agentRef, toolAgent)
			if err != nil {
				return nil, nil, nil, err
			}

			switch toolAgent.Spec.Type {
			case v1alpha2.AgentType_BYO, v1alpha2.AgentType_Declarative:
				url := fmt.Sprintf("http://%s.%s:8080", toolAgent.Name, toolAgent.Namespace)
				cfg.RemoteAgents = append(cfg.RemoteAgents, adk.RemoteAgentConfig{
					Name:        utils.ConvertToPythonIdentifier(utils.GetObjectRef(toolAgent)),
					Url:         url,
					Description: toolAgent.Spec.Description,
				})
			case v1alpha2.AgentType_Remote:
				/* TODO: Add support for remote agents.
				Either:
					- Add the dbClient be a part of the *adkApiTranslator, which we'd fetch the remote agent config based on the agent
					- Do a fetch to the remote agent card url to get the remote agent config.

				We'll also need to look into how the polling system would work to update the db with updated details AND ensuring the updated details are reflected when the agent is used as a tool.
				*/
				return nil, nil, nil, fmt.Errorf("remote agent type is not supported")
			default:
				return nil, nil, nil, fmt.Errorf("unknown agent type: %s", toolAgent.Spec.Type)
			}

		default:
			return nil, nil, nil, fmt.Errorf("tool must have a provider or tool server")
		}
	}
	for server, tools := range toolsByServer {
		err := a.translateMCPServerTarget(ctx, cfg, server, tools, agent.Namespace)
		if err != nil {
			return nil, nil, nil, err
		}
	}

	return cfg, agentCard, mdd, nil
}

const (
	googleCredsVolumeName = "google-creds"
)

func (a *adkApiTranslator) translateModel(ctx context.Context, namespace, modelConfig string) (adk.Model, *modelDeploymentData, error) {
	model := &v1alpha2.ModelConfig{}
	err := a.kube.Get(ctx, types.NamespacedName{Namespace: namespace, Name: modelConfig}, model)
	if err != nil {
		return nil, nil, err
	}

	modelDeploymentData := &modelDeploymentData{}
	switch model.Spec.Provider {
	case v1alpha2.ModelProviderOpenAI:
		if model.Spec.APIKeySecret != "" {
			modelDeploymentData.EnvVars = append(modelDeploymentData.EnvVars, corev1.EnvVar{
				Name: "OPENAI_API_KEY",
				ValueFrom: &corev1.EnvVarSource{
					SecretKeyRef: &corev1.SecretKeySelector{
						LocalObjectReference: corev1.LocalObjectReference{
							Name: model.Spec.APIKeySecret,
						},
						Key: model.Spec.APIKeySecretKey,
					},
				},
			})
		}
		openai := &adk.OpenAI{
			BaseModel: adk.BaseModel{
				Model: model.Spec.Model,
			},
		}
		if model.Spec.OpenAI != nil {
			openai.BaseUrl = model.Spec.OpenAI.BaseURL
			if model.Spec.OpenAI.Organization != "" {
				modelDeploymentData.EnvVars = append(modelDeploymentData.EnvVars, corev1.EnvVar{
					Name:  "OPENAI_ORGANIZATION",
					Value: model.Spec.OpenAI.Organization,
				})
			}
		}
		return openai, modelDeploymentData, nil
	case v1alpha2.ModelProviderAnthropic:
		if model.Spec.APIKeySecret != "" {
			modelDeploymentData.EnvVars = append(modelDeploymentData.EnvVars, corev1.EnvVar{
				Name: "ANTHROPIC_API_KEY",
				ValueFrom: &corev1.EnvVarSource{
					SecretKeyRef: &corev1.SecretKeySelector{
						LocalObjectReference: corev1.LocalObjectReference{
							Name: model.Spec.APIKeySecret,
						},
						Key: model.Spec.APIKeySecretKey,
					},
				},
			})
		}
		anthropic := &adk.Anthropic{
			BaseModel: adk.BaseModel{
				Model: model.Spec.Model,
			},
		}
		if model.Spec.Anthropic != nil {
			anthropic.BaseUrl = model.Spec.Anthropic.BaseURL
		}
		return anthropic, modelDeploymentData, nil
	case v1alpha2.ModelProviderAzureOpenAI:
		if model.Spec.AzureOpenAI == nil {
			return nil, nil, fmt.Errorf("AzureOpenAI model config is required")
		}
		modelDeploymentData.EnvVars = append(modelDeploymentData.EnvVars, corev1.EnvVar{
			Name: "AZURE_API_KEY",
			ValueFrom: &corev1.EnvVarSource{
				SecretKeyRef: &corev1.SecretKeySelector{
					LocalObjectReference: corev1.LocalObjectReference{
						Name: model.Spec.APIKeySecret,
					},
					Key: model.Spec.APIKeySecretKey,
				},
			},
		})
		if model.Spec.AzureOpenAI.AzureADToken != "" {
			modelDeploymentData.EnvVars = append(modelDeploymentData.EnvVars, corev1.EnvVar{
				Name:  "AZURE_AD_TOKEN",
				Value: model.Spec.AzureOpenAI.AzureADToken,
			})
		}
		if model.Spec.AzureOpenAI.APIVersion != "" {
			modelDeploymentData.EnvVars = append(modelDeploymentData.EnvVars, corev1.EnvVar{
				Name:  "AZURE_API_VERSION",
				Value: model.Spec.AzureOpenAI.APIVersion,
			})
		}
		if model.Spec.AzureOpenAI.Endpoint != "" {
			modelDeploymentData.EnvVars = append(modelDeploymentData.EnvVars, corev1.EnvVar{
				Name:  "AZURE_OPENAI_ENDPOINT",
				Value: model.Spec.AzureOpenAI.Endpoint,
			})
		}
		azureOpenAI := &adk.AzureOpenAI{
			BaseModel: adk.BaseModel{
				Model: model.Spec.AzureOpenAI.DeploymentName,
			},
		}
		return azureOpenAI, modelDeploymentData, nil
	case v1alpha2.ModelProviderGeminiVertexAI:
		if model.Spec.GeminiVertexAI == nil {
			return nil, nil, fmt.Errorf("GeminiVertexAI model config is required")
		}
		modelDeploymentData.EnvVars = append(modelDeploymentData.EnvVars, corev1.EnvVar{
			Name:  "GOOGLE_CLOUD_PROJECT",
			Value: model.Spec.GeminiVertexAI.ProjectID,
		})
		modelDeploymentData.EnvVars = append(modelDeploymentData.EnvVars, corev1.EnvVar{
			Name:  "GOOGLE_CLOUD_LOCATION",
			Value: model.Spec.GeminiVertexAI.Location,
		})
		modelDeploymentData.EnvVars = append(modelDeploymentData.EnvVars, corev1.EnvVar{
			Name:  "GOOGLE_GENAI_USE_VERTEXAI",
			Value: "true",
		})
		if model.Spec.APIKeySecret != "" {
			modelDeploymentData.EnvVars = append(modelDeploymentData.EnvVars, corev1.EnvVar{
				Name:  "GOOGLE_APPLICATION_CREDENTIALS",
				Value: "/creds/" + model.Spec.APIKeySecretKey,
			})
			modelDeploymentData.Volumes = append(modelDeploymentData.Volumes, corev1.Volume{
				Name: googleCredsVolumeName,
				VolumeSource: corev1.VolumeSource{
					Secret: &corev1.SecretVolumeSource{
						SecretName: model.Spec.APIKeySecret,
					},
				},
			})
			modelDeploymentData.VolumeMounts = append(modelDeploymentData.VolumeMounts, corev1.VolumeMount{
				Name:      googleCredsVolumeName,
				MountPath: "/creds",
			})
		}
		gemini := &adk.GeminiVertexAI{
			BaseModel: adk.BaseModel{
				Model: model.Spec.Model,
			},
		}
		return gemini, modelDeploymentData, nil
	case v1alpha2.ModelProviderAnthropicVertexAI:
		if model.Spec.AnthropicVertexAI == nil {
			return nil, nil, fmt.Errorf("AnthropicVertexAI model config is required")
		}
		modelDeploymentData.EnvVars = append(modelDeploymentData.EnvVars, corev1.EnvVar{
			Name:  "GOOGLE_CLOUD_PROJECT",
			Value: model.Spec.AnthropicVertexAI.ProjectID,
		})
		modelDeploymentData.EnvVars = append(modelDeploymentData.EnvVars, corev1.EnvVar{
			Name:  "GOOGLE_CLOUD_LOCATION",
			Value: model.Spec.AnthropicVertexAI.Location,
		})
		if model.Spec.APIKeySecret != "" {
			modelDeploymentData.EnvVars = append(modelDeploymentData.EnvVars, corev1.EnvVar{
				Name:  "GOOGLE_APPLICATION_CREDENTIALS",
				Value: "/creds/" + model.Spec.APIKeySecretKey,
			})
			modelDeploymentData.Volumes = append(modelDeploymentData.Volumes, corev1.Volume{
				Name: googleCredsVolumeName,
				VolumeSource: corev1.VolumeSource{
					Secret: &corev1.SecretVolumeSource{
						SecretName: model.Spec.APIKeySecret,
					},
				},
			})
			modelDeploymentData.VolumeMounts = append(modelDeploymentData.VolumeMounts, corev1.VolumeMount{
				Name:      googleCredsVolumeName,
				MountPath: "/creds",
			})
		}
		anthropic := &adk.GeminiAnthropic{
			BaseModel: adk.BaseModel{
				Model: model.Spec.Model,
			},
		}
		return anthropic, modelDeploymentData, nil
	case v1alpha2.ModelProviderOllama:
		if model.Spec.Ollama == nil {
			return nil, nil, fmt.Errorf("ollama model config is required")
		}
		modelDeploymentData.EnvVars = append(modelDeploymentData.EnvVars, corev1.EnvVar{
			Name:  "OLLAMA_API_BASE",
			Value: model.Spec.Ollama.Host,
		})
		ollama := &adk.Ollama{
			BaseModel: adk.BaseModel{
				Model: model.Spec.Model,
			},
		}
		return ollama, modelDeploymentData, nil
	case v1alpha2.ModelProviderGemini:
		modelDeploymentData.EnvVars = append(modelDeploymentData.EnvVars, corev1.EnvVar{
			Name: "GOOGLE_API_KEY",
			ValueFrom: &corev1.EnvVarSource{
				SecretKeyRef: &corev1.SecretKeySelector{
					LocalObjectReference: corev1.LocalObjectReference{
						Name: model.Spec.APIKeySecret,
					},
					Key: model.Spec.APIKeySecretKey,
				},
			},
		})
		gemini := &adk.Gemini{
			BaseModel: adk.BaseModel{
				Model: model.Spec.Model,
			},
		}
		return gemini, modelDeploymentData, nil
	}
	return nil, nil, fmt.Errorf("unknown model provider: %s", model.Spec.Provider)
}

func (a *adkApiTranslator) translateStreamableHttpTool(ctx context.Context, tool *v1alpha2.RemoteMCPServerSpec, namespace string) (*adk.StreamableHTTPConnectionParams, error) {
	headers, err := tool.ResolveHeaders(ctx, a.kube, namespace)
	if err != nil {
		return nil, err
	}

	params := &adk.StreamableHTTPConnectionParams{
		Url:     tool.URL,
		Headers: headers,
	}
	if tool.Timeout != nil {
		params.Timeout = ptr.To(tool.Timeout.Seconds())
	}
	if tool.SseReadTimeout != nil {
		params.SseReadTimeout = ptr.To(tool.SseReadTimeout.Seconds())
	}
	if tool.TerminateOnClose != nil {
		params.TerminateOnClose = tool.TerminateOnClose
	}
	return params, nil
}

func (a *adkApiTranslator) translateSseHttpTool(ctx context.Context, tool *v1alpha2.RemoteMCPServerSpec, namespace string) (*adk.SseConnectionParams, error) {
	headers, err := tool.ResolveHeaders(ctx, a.kube, namespace)
	if err != nil {
		return nil, err
	}

	params := &adk.SseConnectionParams{
		Url:     tool.URL,
		Headers: headers,
	}
	if tool.Timeout != nil {
		params.Timeout = ptr.To(tool.Timeout.Seconds())
	}
	if tool.SseReadTimeout != nil {
		params.SseReadTimeout = ptr.To(tool.SseReadTimeout.Seconds())
	}
	return params, nil
}

func (a *adkApiTranslator) translateMCPServerTarget(ctx context.Context, agent *adk.AgentConfig, toolServerRef v1alpha2.TypedLocalReference, toolNames []string, agentNamespace string) error {
	gvk := toolServerRef.GroupKind()

	switch gvk {
	case schema.GroupKind{
		Group: "",
		Kind:  "",
	}:
		fallthrough // default to MCP server
	case schema.GroupKind{
		Group: "",
		Kind:  "MCPServer",
	}:
		fallthrough // default to MCP server
	case schema.GroupKind{
		Group: "kagent.dev",
		Kind:  "MCPServer",
	}:
		mcpServer := &v1alpha1.MCPServer{}
		err := a.kube.Get(ctx, types.NamespacedName{Namespace: agentNamespace, Name: toolServerRef.Name}, mcpServer)
		if err != nil {
			return err
		}
		spec, err := ConvertMCPServerToRemoteMCPServer(mcpServer)
		if err != nil {
			return err
		}
		return a.translateRemoteMCPServerTarget(ctx, agent, spec, toolNames, agentNamespace)
	case schema.GroupKind{
		Group: "",
		Kind:  "RemoteMCPServer",
	}:
		fallthrough // default to remote MCP server
	case schema.GroupKind{
		Group: "kagent.dev",
		Kind:  "RemoteMCPServer",
	}:
		remoteMcpServer := &v1alpha2.RemoteMCPServer{}
		err := a.kube.Get(ctx, types.NamespacedName{Namespace: agentNamespace, Name: toolServerRef.Name}, remoteMcpServer)
		if err != nil {
			return err
		}
		return a.translateRemoteMCPServerTarget(ctx, agent, &remoteMcpServer.Spec, toolNames, agentNamespace)
	case schema.GroupKind{
		Group: "",
		Kind:  "Service",
	}:
		fallthrough // default to service
	case schema.GroupKind{
		Group: "core",
		Kind:  "Service",
	}:
		svc := &corev1.Service{}
		err := a.kube.Get(ctx, types.NamespacedName{Namespace: agentNamespace, Name: toolServerRef.Name}, svc)
		if err != nil {
			return err
		}
		spec, err := ConvertServiceToRemoteMCPServer(svc)
		if err != nil {
			return err
		}
		return a.translateRemoteMCPServerTarget(ctx, agent, spec, toolNames, agentNamespace)

	default:
		return fmt.Errorf("unknown tool server type: %s", gvk)
	}
}

func ConvertServiceToRemoteMCPServer(svc *corev1.Service) (*v1alpha2.RemoteMCPServerSpec, error) {
	// Check wellknown annotations
	port := int64(0)
	protocol := string(MCPServiceProtocolDefault)
	path := MCPServicePathDefault
	if svc.Annotations != nil {
		if portStr, ok := svc.Annotations[MCPServicePortAnnotation]; ok {
			var err error
			port, err = strconv.ParseInt(portStr, 10, 64)
			if err != nil {
				return nil, fmt.Errorf("port in annotation %s is not a valid integer: %v", MCPServicePortAnnotation, err)
			}
		}
		if protocolStr, ok := svc.Annotations[MCPServiceProtocolAnnotation]; ok {
			if protocolStr != string(v1alpha2.RemoteMCPServerProtocolSse) && protocolStr != string(v1alpha2.RemoteMCPServerProtocolStreamableHttp) {
				// default to streamable http
				protocol = string(v1alpha2.RemoteMCPServerProtocolStreamableHttp)
			} else {
				protocol = protocolStr
			}
		}
		if pathStr, ok := svc.Annotations[MCPServicePathAnnotation]; ok {
			path = pathStr
		}
	}
	if port == 0 {
		if len(svc.Spec.Ports) == 1 {
			port = int64(svc.Spec.Ports[0].Port)
		} else {
			// Look through ports to find AppProtcol = mcp
			for _, svcPort := range svc.Spec.Ports {
				if svcPort.AppProtocol != nil && strings.ToLower(*svcPort.AppProtocol) == "mcp" {
					port = int64(svcPort.Port)
					break
				}
			}
		}
	}
	if port == 0 {
		return nil, fmt.Errorf("no port found for service %s with protocol %s", svc.Name, protocol)
	}
	return &v1alpha2.RemoteMCPServerSpec{
		URL:      fmt.Sprintf("http://%s.%s:%d%s", svc.Name, svc.Namespace, port, path),
		Protocol: v1alpha2.RemoteMCPServerProtocol(protocol),
	}, nil
}

func ConvertMCPServerToRemoteMCPServer(mcpServer *v1alpha1.MCPServer) (*v1alpha2.RemoteMCPServerSpec, error) {
	if mcpServer.Spec.Deployment.Port == 0 {
		return nil, fmt.Errorf("cannot determine port for MCP server %s", mcpServer.Name)
	}

	return &v1alpha2.RemoteMCPServerSpec{
		URL:      fmt.Sprintf("http://%s.%s:%d/mcp", mcpServer.Name, mcpServer.Namespace, mcpServer.Spec.Deployment.Port),
		Protocol: v1alpha2.RemoteMCPServerProtocolStreamableHttp,
	}, nil
}
func (a *adkApiTranslator) translateRemoteMCPServerTarget(ctx context.Context, agent *adk.AgentConfig, remoteMcpServer *v1alpha2.RemoteMCPServerSpec, toolNames []string, agentNamespace string) error {
	switch remoteMcpServer.Protocol {
	case v1alpha2.RemoteMCPServerProtocolSse:
		tool, err := a.translateSseHttpTool(ctx, remoteMcpServer, agentNamespace)
		if err != nil {
			return err
		}
		agent.SseTools = append(agent.SseTools, adk.SseMcpServerConfig{
			Params: *tool,
			Tools:  toolNames,
		})
	default:
		tool, err := a.translateStreamableHttpTool(ctx, remoteMcpServer, agentNamespace)
		if err != nil {
			return err
		}
		agent.HttpTools = append(agent.HttpTools, adk.HttpMcpServerConfig{
			Params: *tool,
			Tools:  toolNames,
		})
	}
	return nil
}

// Helper functions

func computeConfigHash(config, card []byte) uint64 {
	hasher := sha256.New()
	hasher.Write(config)
	hasher.Write(card)
	hash := hasher.Sum(nil)
	return binary.BigEndian.Uint64(hash[:8])
}

func collectOtelEnvFromProcess() []corev1.EnvVar {
	envVars := slices.Collect(utils.Map(
		utils.Filter(
			slices.Values(os.Environ()),
			func(envVar string) bool {
				return strings.HasPrefix(envVar, "OTEL_")
			},
		),
		func(envVar string) corev1.EnvVar {
			parts := strings.SplitN(envVar, "=", 2)
			return corev1.EnvVar{
				Name:  parts[0],
				Value: parts[1],
			}
		},
	))

	// Sort by environment variable name
	slices.SortFunc(envVars, func(a, b corev1.EnvVar) int {
		return strings.Compare(a.Name, b.Name)
	})

	return envVars
}

// Internal to translator - Data added to the deployment spec for an inline agent
// Mostly used for model auth and config.
type modelDeploymentData struct {
	EnvVars      []corev1.EnvVar
	Volumes      []corev1.Volume
	VolumeMounts []corev1.VolumeMount
}

// Internal to translator – a unified deployment spec for any agent.
type resolvedDeployment struct {
	// Required concrete runtime properties
	Image           string
	Cmd             string // empty → no explicit command
	Args            []string
	Port            int32 // container port and Service port
	ImagePullPolicy corev1.PullPolicy

	// SharedDeploymentSpec merged
	Replicas         *int32
	ImagePullSecrets []corev1.LocalObjectReference
	Volumes          []corev1.Volume
	VolumeMounts     []corev1.VolumeMount
	Labels           map[string]string
	Annotations      map[string]string
	Env              []corev1.EnvVar
}

func (a *adkApiTranslator) resolveInlineDeployment(agent *v1alpha2.Agent, mdd *modelDeploymentData) (*resolvedDeployment, error) {
	// Defaults
	port := int32(8080)
	cmd := "kagent-adk"
	args := []string{
		"static",
		"--host",
		"0.0.0.0",
		"--port",
		fmt.Sprintf("%d", port),
		"--filepath",
		"/config",
	}

	// Start with spec deployment spec
	spec := v1alpha2.DeclarativeDeploymentSpec{}
	if agent.Spec.Declarative.Deployment != nil {
		spec = *agent.Spec.Declarative.Deployment
	}
	registry := DefaultImageConfig.Registry
	if spec.ImageRegistry != "" {
		registry = spec.ImageRegistry
	}
	repository := DefaultImageConfig.Repository
	image := fmt.Sprintf("%s/%s:%s", registry, repository, DefaultImageConfig.Tag)

	imagePullPolicy := corev1.PullPolicy(DefaultImageConfig.PullPolicy)
	if spec.ImagePullPolicy != "" {
		imagePullPolicy = corev1.PullPolicy(spec.ImagePullPolicy)
	}

	dep := &resolvedDeployment{
		Image:            image,
		Cmd:              cmd,
		Args:             args,
		Port:             port,
		ImagePullPolicy:  imagePullPolicy,
		Replicas:         spec.Replicas,
		ImagePullSecrets: slices.Clone(spec.ImagePullSecrets),
		Volumes:          append(slices.Clone(spec.Volumes), mdd.Volumes...),
		VolumeMounts:     append(slices.Clone(spec.VolumeMounts), mdd.VolumeMounts...),
		Labels:           maps.Clone(spec.Labels),
		Annotations:      maps.Clone(spec.Annotations),
		Env:              append(slices.Clone(spec.Env), mdd.EnvVars...),
	}

	// Set default replicas if not specified
	if dep.Replicas == nil {
		dep.Replicas = ptr.To(int32(1))
	}

	return dep, nil
}

func (a *adkApiTranslator) resolveByoDeployment(agent *v1alpha2.Agent) (*resolvedDeployment, error) {
	spec := agent.Spec.BYO.Deployment
	if spec == nil {
		return nil, fmt.Errorf("BYO deployment spec is required")
	}

	// Defaults
	port := int32(8080)

	image := spec.Image
	if image == "" {
		// This should never happen as it's required by the API
		return nil, fmt.Errorf("image is required for BYO deployment")
	}

	cmd := ""
	if spec.Cmd != nil && *spec.Cmd != "" {
		cmd = *spec.Cmd
	}

	var args []string
	if len(spec.Args) != 0 {
		args = spec.Args
	}

	imagePullPolicy := corev1.PullPolicy(DefaultImageConfig.PullPolicy)
	if spec.ImagePullPolicy != "" {
		imagePullPolicy = corev1.PullPolicy(spec.ImagePullPolicy)
	}

	replicas := spec.Replicas
	if replicas == nil {
		replicas = ptr.To(int32(1))
	}

	dep := &resolvedDeployment{
		Image:            image,
		Cmd:              cmd,
		Args:             args,
		Port:             port,
		ImagePullPolicy:  imagePullPolicy,
		Replicas:         replicas,
		ImagePullSecrets: slices.Clone(spec.ImagePullSecrets),
		Volumes:          slices.Clone(spec.Volumes),
		VolumeMounts:     slices.Clone(spec.VolumeMounts),
		Labels:           maps.Clone(spec.Labels),
		Annotations:      maps.Clone(spec.Annotations),
		Env:              slices.Clone(spec.Env),
	}

	return dep, nil
}

func (a *adkApiTranslator) runPlugins(ctx context.Context, agent *v1alpha2.Agent, outputs *AgentOutputs) error {
	var errs error
	for _, plugin := range a.plugins {
		if err := plugin(ctx, agent, outputs); err != nil {
			errs = errors.Join(errs, err)
		}
	}
	return errs
}<|MERGE_RESOLUTION|>--- conflicted
+++ resolved
@@ -58,18 +58,8 @@
 	Repository: "kagent-dev/kagent/app",
 }
 
-<<<<<<< HEAD
-type AgentOutputs struct {
-	Manifest []client.Object `json:"manifest,omitempty"`
-
-	Config       *adk.AgentConfig       `json:"config,omitempty"`
-	RemoteConfig *adk.RemoteAgentConfig `json:"remoteConfig,omitempty"`
-	AgentCard    server.AgentCard       `json:"agentCard"`
-}
-=======
 // TODO(ilackarms): migrate this whole package to pkg/translator
 type AgentOutputs = translator.AgentOutputs
->>>>>>> d64645c8
 
 type AdkApiTranslator interface {
 	TranslateAgent(
@@ -179,39 +169,6 @@
 	}
 }
 
-<<<<<<< HEAD
-func (a *adkApiTranslator) fetchRemoteAgentDetails(r *v1alpha2.RemoteAgentSpec) (*server.AgentCard, *adk.RemoteAgentConfig, error) {
-	agentCard := &server.AgentCard{}
-
-	resp, err := http.Get(r.AgentCardURL)
-	if err != nil {
-		return nil, nil, fmt.Errorf("failed to fetch agent card: %w", err)
-	}
-	defer resp.Body.Close()
-
-	body, err := io.ReadAll(resp.Body)
-	if err != nil {
-		return nil, nil, fmt.Errorf("failed to read agent card body: %w", err)
-	}
-
-	err = json.Unmarshal(body, agentCard)
-	if err != nil {
-		return nil, nil, fmt.Errorf("failed to unmarshal agent card: %w", err)
-	}
-
-	// override the agent card's server url to be the provided server url if provided
-	if r.ServerURL != "" {
-		agentCard.URL = r.ServerURL
-	}
-
-	agentConfig := &adk.RemoteAgentConfig{
-		Name:        agentCard.Name,
-		Url:         agentCard.URL,
-		Description: agentCard.Description,
-	}
-
-	return agentCard, agentConfig, nil
-=======
 // GetOwnedResourceTypes returns all the resource types that may be created for an agent.
 // Even though this method returns an array of client.Object, these are (empty)
 // example structs rather than actual resources.
@@ -276,7 +233,39 @@
 	}
 
 	return nil
->>>>>>> d64645c8
+}
+
+func (a *adkApiTranslator) fetchRemoteAgentDetails(r *v1alpha2.RemoteAgentSpec) (*server.AgentCard, *adk.RemoteAgentConfig, error) {
+	agentCard := &server.AgentCard{}
+
+	resp, err := http.Get(r.AgentCardURL)
+	if err != nil {
+		return nil, nil, fmt.Errorf("failed to fetch agent card: %w", err)
+	}
+	defer resp.Body.Close()
+
+	body, err := io.ReadAll(resp.Body)
+	if err != nil {
+		return nil, nil, fmt.Errorf("failed to read agent card body: %w", err)
+	}
+
+	err = json.Unmarshal(body, agentCard)
+	if err != nil {
+		return nil, nil, fmt.Errorf("failed to unmarshal agent card: %w", err)
+	}
+
+	// override the agent card's server url to be the provided server url if provided
+	if r.ServerURL != "" {
+		agentCard.URL = r.ServerURL
+	}
+
+	agentConfig := &adk.RemoteAgentConfig{
+		Name:        agentCard.Name,
+		Url:         agentCard.URL,
+		Description: agentCard.Description,
+	}
+
+	return agentCard, agentConfig, nil
 }
 
 func (a *adkApiTranslator) buildManifest(
