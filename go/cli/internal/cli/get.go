--- conflicted
+++ resolved
@@ -6,6 +6,7 @@
 
 	"github.com/abiosoft/ishell/v2"
 	autogen_client "github.com/kagent-dev/kagent/go/autogen/client"
+	"github.com/kagent-dev/kagent/go/cli/internal/config"
 )
 
 func GetAgentCmd(c *ishell.Context) {
@@ -13,13 +14,8 @@
 	if len(c.Args) > 0 {
 		resourceName = c.Args[0]
 	}
-<<<<<<< HEAD
-	client := GetClient(c)
-	cfg := GetCfg(c)
-=======
 	client := config.GetClient(c)
 	cfg := config.GetCfg(c)
->>>>>>> 4d29dec1
 
 	if resourceName == "" {
 		agentList, err := client.ListTeams(cfg.UserID)
@@ -47,13 +43,8 @@
 	if len(c.Args) > 0 {
 		resourceName = c.Args[0]
 	}
-<<<<<<< HEAD
-	client := GetClient(c)
-	cfg := GetCfg(c)
-=======
 	client := config.GetClient(c)
 	cfg := config.GetCfg(c)
->>>>>>> 4d29dec1
 	if resourceName == "" {
 		runList, err := client.ListRuns(cfg.UserID)
 		if err != nil {
@@ -81,13 +72,8 @@
 	if len(c.Args) > 0 {
 		resourceName = c.Args[0]
 	}
-<<<<<<< HEAD
-	client := GetClient(c)
-	cfg := GetCfg(c)
-=======
 	client := config.GetClient(c)
 	cfg := config.GetCfg(c)
->>>>>>> 4d29dec1
 	if resourceName == "" {
 		sessionList, err := client.ListSessions(cfg.UserID)
 		if err != nil {
